--- conflicted
+++ resolved
@@ -5,11 +5,7 @@
 export CUDA_DEVICE_MAX_CONNECTIONS=1
 
 
-<<<<<<< HEAD
 CHECKPOINT_PATH=run/gpt2-345m-odd-v2-padded-indexed
-=======
-CHECKPOINT_PATH=run/results
->>>>>>> b6025edc
 VOCAB_FILE=configs/odd-vocab.txt
 DATA_PATH=data/odd-v2-padded-indexed
 TB_PATH=${CHECKPOINT_PATH}/tensorboard
@@ -42,13 +38,8 @@
 
 OUTPUT_ARGS="
     --log-interval 100 \
-<<<<<<< HEAD
     --save-interval 1000 \
     --eval-interval 10 \
-=======
-    --save-interval 10000 \
-    --eval-interval 1000 \
->>>>>>> b6025edc
     --eval-iters 10 \
     --tensorboard-dir $TB_PATH
 "
