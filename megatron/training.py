# coding=utf-8
# Copyright (c) 2020, NVIDIA CORPORATION.  All rights reserved.
#
# Licensed under the Apache License, Version 2.0 (the "License");
# you may not use this file except in compliance with the License.
# You may obtain a copy of the License at
#
#     http://www.apache.org/licenses/LICENSE-2.0
#
# Unless required by applicable law or agreed to in writing, software
# distributed under the License is distributed on an "AS IS" BASIS,
# WITHOUT WARRANTIES OR CONDITIONS OF ANY KIND, either express or implied.
# See the License for the specific language governing permissions and
# limitations under the License.

"""Pretrain utilities."""

from datetime import datetime
import math
import sys
import time
# The earliest we can measure the start time.
_TRAIN_START_TIME = time.time()

import torch
from torch.nn.parallel.distributed import DistributedDataParallel as torchDDP

from megatron import get_args
from megatron import get_timers
from megatron import get_tensorboard_writer
from megatron import get_current_global_batch_size
from megatron import get_num_microbatches
from megatron import is_last_rank
from megatron import update_num_microbatches
from megatron import mpu
from megatron import print_rank_0
from megatron import print_rank_last
from megatron.checkpointing import load_checkpoint
from megatron.checkpointing import save_checkpoint
from megatron.model import Float16Module
from megatron.model import ModelType
from megatron.optimizer import get_megatron_optimizer
from megatron.initialize import initialize_megatron
from megatron.initialize import write_args_to_tensorboard
from megatron.learning_rates import AnnealingLR
from megatron.model import DistributedDataParallel as LocalDDP
from megatron.utils import check_adlr_autoresume_termination
from megatron.utils import unwrap_model
from megatron.data.data_samplers import build_pretraining_data_loader
from megatron.utils import calc_params_l2_norm
from megatron.schedules import get_forward_backward_func
from megatron.utils import report_memory



def print_datetime(string):
    """Note that this call will sync across all ranks."""
    torch.distributed.barrier()
    time_str = datetime.now().strftime('%Y-%m-%d %H:%M:%S')
    print_rank_0('[' + string + '] datetime: {} '.format(time_str))


def pretrain(train_valid_test_dataset_provider,
             model_provider,
             model_type,
             forward_step_func,
             extra_args_provider=None,
             args_defaults={}):
    """Main training program.

    This function will run the followings in the order provided:
        1) initialize Megatron.
        2) setup model, optimizer and lr schedule using the model_provider.
        3) call train_val_test_data_provider to get train/val/test datasets.
        4) train the modle using the forward_step_func.

    Arguments:
        train_valid_test_dataset_provider: a function that takes the size of
            train/valid/test dataset and returns `train, valid, test` datasets.
        model_provider: a function that returns a vanilla version of the
            model. By vanilla we mean a simple model on cpu with no fp16 or ddp.
        model_type: an enum that specifies the type of model being trained.
        forward_step_func: a function that takes a `data iterator` and `model`,
            and returns a `loss` scalar with a dictionary with key:values being
            the info we would like to monitor during training, for example
            `lm-loss: value`. We also require that this function add
            `batch generator` to the timers class.
        extra_args_provider: a function that takes a parser and adds arguments
            to it. It is used for programs to add their own arguments.
        args_defaults: a dictionary from argument-name to argument-value. It
            to set already parse arguments.
    """

    # Initalize and get arguments, timers, and Tensorboard writer.
    initialize_megatron(extra_args_provider=extra_args_provider,
                        args_defaults=args_defaults)

    # Adjust the startup time so it reflects the largest value.
    # This will be closer to what scheduler will see (outside of
    # image ... launches.
    global _TRAIN_START_TIME
    start_time_tensor = torch.cuda.DoubleTensor([_TRAIN_START_TIME])
    torch.distributed.all_reduce(start_time_tensor,
                                 op=torch.distributed.ReduceOp.MIN)
    _TRAIN_START_TIME = start_time_tensor.item()
    print_rank_0('time to initialize megatron (seconds): {:.3f}'.format(
        time.time() - _TRAIN_START_TIME))
    print_datetime('after megatron is initialized')

    args = get_args()
    timers = get_timers()

    # Model, optimizer, and learning rate.
    timers('model-and-optimizer-setup').start()
    model, optimizer, lr_scheduler = setup_model_and_optimizer(model_provider,
                                                               model_type)
    timers('model-and-optimizer-setup').stop()
    print_datetime('after model, optimizer, and learning rate '
                   'scheduler are built')

    # Data stuff.
    timers('train/valid/test-data-iterators-setup').start()
    if args.virtual_pipeline_model_parallel_size is not None:
        all_data_iterators = [
            build_train_valid_test_data_iterators(train_valid_test_dataset_provider)
            for _ in range(len(model))
        ]
        train_data_iterator = [data_iterators[0] for data_iterators in all_data_iterators]
        valid_data_iterator = [data_iterators[1] for data_iterators in all_data_iterators]
        test_data_iterator = [data_iterators[2] for data_iterators in all_data_iterators]
    else:
        train_data_iterator, valid_data_iterator, test_data_iterator \
            = build_train_valid_test_data_iterators(
                train_valid_test_dataset_provider)
    timers('train/valid/test-data-iterators-setup').stop()
    print_datetime('after dataloaders are built')

    # Print setup timing.
    print_rank_0('done with setup ...')
    timers.log(['model-and-optimizer-setup', 'train/valid/test-data-iterators-setup'])
    print_rank_0('training ...')

    iteration = 0
    if args.do_train and args.train_iters > 0:
        iteration = train(forward_step_func,
                          model, optimizer, lr_scheduler,
                          train_data_iterator, valid_data_iterator)
    print_datetime('after training is done')

    if args.do_valid:
        prefix = 'the end of training for val data'
        evaluate_and_print_results(prefix, forward_step_func,
                                   valid_data_iterator, model,
                                   iteration, False)

    if args.save and iteration != 0:
        save_checkpoint(iteration, model, optimizer, lr_scheduler)

    if args.do_test:
        # Run on test data.
        prefix = 'the end of training for test data'
        evaluate_and_print_results(prefix, forward_step_func,
                                   test_data_iterator, model,
                                   0, True)

def update_train_iters(args):

    # For iteration-based training, we don't need to do anything
    if args.train_iters:
        return

    # Constant batch size with sample-based training.
    if args.rampup_batch_size is None:
        args.train_iters = args.train_samples // args.global_batch_size

    else:
        # Sample based training with rampup batch size.
        iterations = 0
        consumed_samples = 0
        # Rampup phase.
        while consumed_samples <= int(args.rampup_batch_size[2]):
            update_num_microbatches(consumed_samples, consistency_check=False)
            consumed_samples += get_current_global_batch_size()
            iterations += 1
        # Reset
        update_num_microbatches(0, consistency_check=False)
        # Constant phase
        # Note that we throw away any partial last batch.
        iterations += (args.train_samples - consumed_samples) // \
                      args.global_batch_size
        args.train_iters = iterations

    print_rank_0('setting training iterations to {}'.format(args.train_iters))


<<<<<<< HEAD
def get_model(model_provider_func, model_type):
=======
def get_model(model_provider_func, wrap_with_ddp=True):
>>>>>>> 5ab64637
    """Build the model."""
    args = get_args()
    args.model_type = model_type

    # Build model.
    if mpu.get_pipeline_model_parallel_world_size() > 1 and \
       args.virtual_pipeline_model_parallel_size is not None:
        assert model_type != ModelType.encoder_and_decoder, \
            "Interleaved schedule not supported for model with both encoder and decoder"
        model = []
        for i in range(args.virtual_pipeline_model_parallel_size):
            mpu.set_virtual_pipeline_model_parallel_rank(i)
            # Set pre_process and post_process only after virtual rank is set.
            pre_process = mpu.is_pipeline_first_stage()
            post_process = mpu.is_pipeline_last_stage()
            this_model = model_provider_func(
                pre_process=pre_process,
                post_process=post_process
            )
            this_model.model_type = model_type
            model.append(this_model)
    else:
        pre_process = mpu.is_pipeline_first_stage()
        post_process = mpu.is_pipeline_last_stage()
        add_encoder = True
        add_decoder = True
        if model_type == ModelType.encoder_and_decoder:
            if mpu.get_pipeline_model_parallel_world_size() > 1:
                assert args.pipeline_model_parallel_split_rank is not None, \
                    "Split rank needs to be specified for model with both encoder and decoder"
                rank = mpu.get_pipeline_model_parallel_rank()
                split_rank = args.pipeline_model_parallel_split_rank
                world_size = mpu.get_pipeline_model_parallel_world_size()
                pre_process = rank == 0 or rank == split_rank
                post_process = (rank == (split_rank - 1)) or (
                        rank == (world_size - 1))
                add_encoder = mpu.is_pipeline_stage_before_split()
                add_decoder = mpu.is_pipeline_stage_after_split()
            model = model_provider_func(
                pre_process=pre_process,
                post_process=post_process,
                add_encoder=add_encoder,
                add_decoder=add_decoder)
        else:
            model = model_provider_func(
                pre_process=pre_process,
                post_process=post_process
            )
        model.model_type = model_type

    if not isinstance(model, list):
        model = [model]

    # Set tensor model parallel attributes if not set.
    # Only parameters that are already tensor model parallel have these
    # attributes set for them. We should make sure the default attributes
    # are set for all params so the optimizer can use them.
    for model_module in model:
        for param in model_module.parameters():
            mpu.set_defaults_if_not_set_tensor_model_parallel_attributes(param)

    # Print number of parameters.
    if mpu.get_data_parallel_rank() == 0:
        print(' > number of parameters on (tensor, pipeline) '
              'model parallel rank ({}, {}): {}'.format(
            mpu.get_tensor_model_parallel_rank(),
            mpu.get_pipeline_model_parallel_rank(),
            sum([sum([p.nelement() for p in model_module.parameters()])
                 for model_module in model])), flush=True)

    # GPU allocation.
    for model_module in model:
        model_module.cuda(torch.cuda.current_device())

    # Fp16 conversion.
    if args.fp16 or args.bf16:
        model = [Float16Module(model_module, args) for model_module in model]

    if wrap_with_ddp:
        if args.DDP_impl == 'torch':
            i = torch.cuda.current_device()
            model = [torchDDP(model_module, device_ids=[i], output_device=i,
                              process_group=mpu.get_data_parallel_group())
                     for model_module in model]

        elif args.DDP_impl == 'local':
            model = [LocalDDP(model_module,
                              args.accumulate_allreduce_grads_in_fp32,
                              args.use_contiguous_buffers_in_local_ddp)
                     for model_module in model]

        else:
            raise NotImplementedError('Unknown DDP implementation specified: '
                                      '{}. Exiting.'.format(args.DDP_impl))

    return model


def get_learning_rate_scheduler(optimizer):
    """Build the learning rate scheduler."""
    args = get_args()

    # Iteration-based training.
    if args.train_iters:
        if args.lr_decay_iters is None:
            args.lr_decay_iters = args.train_iters
        decay_steps = args.lr_decay_iters * args.global_batch_size
        if args.lr_warmup_fraction is not None:
            warmup_steps = args.lr_warmup_fraction * decay_steps
        else:
            warmup_steps = args.lr_warmup_iters * args.global_batch_size
    # Sample-based training.
    elif args.train_samples:
        # We need to set training iters for later use. Technically
        # we need to adjust the training samples too (due to last
        # batch being incomplete) but we leave it as is for now.
        update_train_iters(args)
        if args.lr_decay_samples is None:
            args.lr_decay_samples = args.train_samples
        decay_steps = args.lr_decay_samples
        if args.lr_warmup_fraction is not None:
            warmup_steps = args.lr_warmup_fraction * decay_steps
        else:
            warmup_steps = args.lr_warmup_samples
    else:
        raise Exception(
            'either train-iters or train-samples should be provided.')

    lr_scheduler = AnnealingLR(
        optimizer,
        max_lr=args.lr,
        min_lr=args.min_lr,
        warmup_steps=warmup_steps,
        decay_steps=decay_steps,
        decay_style=args.lr_decay_style,
        use_checkpoint_lr_scheduler=args.use_checkpoint_lr_scheduler,
        override_lr_scheduler=args.override_lr_scheduler)

    return lr_scheduler


def setup_model_and_optimizer(model_provider_func, model_type):
    """Setup model and optimizer."""
    args = get_args()

    model = get_model(model_provider_func, model_type)

    unwrapped_model = unwrap_model(model,
                                   (torchDDP, LocalDDP, Float16Module))
    optimizer = get_megatron_optimizer(unwrapped_model)

    lr_scheduler = get_learning_rate_scheduler(optimizer)

    if args.load is not None:
        timers = get_timers()
        # Extra barrier is added to make sure all ranks report the
        # max time.
        torch.distributed.barrier()
        timers('load-checkpoint').start()
        args.iteration = load_checkpoint(model, optimizer, lr_scheduler)
        torch.distributed.barrier()
        timers('load-checkpoint').stop()
        timers.log(['load-checkpoint'])
    else:
        args.iteration = 0

    # We only support local DDP with multiple micro-batches.
    if len(model) > 1 or mpu.get_pipeline_model_parallel_world_size() > 1:
        assert args.DDP_impl == 'local'

    # get model without FP16 and/or TorchDDP wrappers
    if args.iteration == 0 and len(unwrapped_model) == 1 \
        and hasattr(unwrapped_model[0], 'init_state_dict_from_bert'):
        print_rank_0("Initializing ICT from pretrained BERT model")
        unwrapped_model[0].init_state_dict_from_bert()
        if args.fp16:
            optimizer.reload_model_params()

    return model, optimizer, lr_scheduler


def train_step(forward_step_func, data_iterator,
               model, optimizer, lr_scheduler):
    """Single training step."""
    args = get_args()
    timers = get_timers()

    # Set grad to zero.
    if args.DDP_impl == 'local' and args.use_contiguous_buffers_in_local_ddp:
        for partition in model:
            partition.zero_grad_buffer()
    optimizer.zero_grad()

    forward_backward_func = get_forward_backward_func()
    losses_reduced = forward_backward_func(
        forward_step_func, data_iterator, model,
        optimizer, timers, forward_only=False)

    # Empty unused memory
    if args.empty_unused_memory_level >= 1:
        torch.cuda.empty_cache()

    # All-reduce if needed.
    if args.DDP_impl == 'local':
        timers('backward-params-all-reduce').start()
        for model_module in model:
            model_module.allreduce_gradients()
        timers('backward-params-all-reduce').stop()

    # All-reduce word_embeddings' grad across first and last stages to ensure
    # that word_embeddings parameters stay in sync.
    # This should only run for models that support pipelined model parallelism
    # (BERT and GPT-2).
    timers('backward-embedding-all-reduce').start()
    if mpu.is_rank_in_embedding_group(ignore_virtual=True) and \
            mpu.get_pipeline_model_parallel_world_size() > 1:
        if mpu.is_pipeline_first_stage(ignore_virtual=True):
            unwrapped_model = model[0]
        elif mpu.is_pipeline_last_stage(ignore_virtual=True):
            unwrapped_model = model[-1]
        else:  # We do not support the interleaved schedule for T5 yet.
            unwrapped_model = model[0]
        unwrapped_model = unwrap_model(
            unwrapped_model, (torchDDP, LocalDDP, Float16Module))

        if unwrapped_model.share_word_embeddings:
            word_embeddings_weight = unwrapped_model.word_embeddings_weight()
            if args.DDP_impl == 'local':
                grad = word_embeddings_weight.main_grad
            else:
                grad = word_embeddings_weight.grad
            torch.distributed.all_reduce(grad, group=mpu.get_embedding_group())
    timers('backward-embedding-all-reduce').stop()

    # Update parameters.
    timers('optimizer').start()
    update_successful, grad_norm, num_zeros_in_grad = optimizer.step()
    timers('optimizer').stop()

    # Update learning rate.
    if update_successful:
        increment = get_num_microbatches() * \
                    args.micro_batch_size * \
                    args.data_parallel_size
        lr_scheduler.step(increment=increment)
        skipped_iter = 0
    else:
        skipped_iter = 1

    # Empty unused memory
    if args.empty_unused_memory_level >= 2:
        torch.cuda.empty_cache()

    if mpu.is_pipeline_last_stage(ignore_virtual=True):
        # Average loss across microbatches.
        loss_reduced = {}
        for key in losses_reduced[0]:
            losses_reduced_for_key = [x[key] for x in losses_reduced]
            loss_reduced[key] = sum(losses_reduced_for_key) / len(losses_reduced_for_key)
        return loss_reduced, skipped_iter, grad_norm, num_zeros_in_grad
    return {}, skipped_iter, grad_norm, num_zeros_in_grad


def training_log(loss_dict, total_loss_dict, learning_rate, iteration,
                 loss_scale, report_memory_flag, skipped_iter,
                 grad_norm, params_norm, num_zeros_in_grad):
    """Log training information such as losses, timing, ...."""
    args = get_args()
    timers = get_timers()
    writer = get_tensorboard_writer()

    # Advanced, skipped, and Nan iterations.
    advanced_iters_key = 'advanced iterations'
    skipped_iters_key = 'skipped iterations'
    nan_iters_key = 'nan iterations'
    # Advanced iterations.
    if not skipped_iter:
        total_loss_dict[advanced_iters_key] = total_loss_dict.get(
            advanced_iters_key, 0) + 1
    else:
        if advanced_iters_key not in total_loss_dict:
            total_loss_dict[advanced_iters_key] = 0
    # Skipped iterations.
    total_loss_dict[skipped_iters_key] = total_loss_dict.get(
        skipped_iters_key, 0) + skipped_iter
    # Update losses and set nan iterations
    got_nan = False
    for key in loss_dict:
        if not skipped_iter:
            total_loss_dict[key] = total_loss_dict.get(
                key, torch.cuda.FloatTensor([0.0])) + loss_dict[key]
        else:
            value = loss_dict[key].float().sum().item()
            is_nan = value == float('inf') or \
                     value == -float('inf') or \
                     value != value
            got_nan = got_nan or is_nan
    total_loss_dict[nan_iters_key] = total_loss_dict.get(
        nan_iters_key, 0) + int(got_nan)

    # Logging.
    timers_to_log = []

    def add_to_logging(name):
        if name in timers.timers:
            timers_to_log.append(name)
    add_to_logging('forward-compute')
    add_to_logging('forward-recv')
    add_to_logging('forward-send')
    add_to_logging('forward-backward-send-forward-backward-recv')
    add_to_logging('backward-compute')
    add_to_logging('backward-recv')
    add_to_logging('backward-send')
    add_to_logging('backward-send-forward-recv')
    add_to_logging('backward-send-backward-recv')
    add_to_logging('backward-params-all-reduce')
    add_to_logging('backward-embedding-all-reduce')
    add_to_logging('optimizer-copy-to-main-grad')
    add_to_logging('optimizer-unscale-and-check-inf')
    add_to_logging('optimizer-clip-main-grad')
    add_to_logging('optimizer-copy-main-to-model-params')
    add_to_logging('optimizer')
    add_to_logging('batch-generator')

    # Calculate batch size.
    batch_size = args.micro_batch_size * args.data_parallel_size * \
        get_num_microbatches()

    total_iterations = total_loss_dict[advanced_iters_key] + \
                       total_loss_dict[skipped_iters_key]

    # Tensorboard values.
    if writer and (iteration % args.tensorboard_log_interval == 0 ) and \
       is_last_rank():
        if args.log_learning_rate_to_tensorboard:
            writer.add_scalar('learning-rate', learning_rate, iteration)
            writer.add_scalar('learning-rate vs samples', learning_rate,
                              args.consumed_train_samples)
        if args.log_batch_size_to_tensorboard:
            writer.add_scalar('batch-size', batch_size, iteration)
            writer.add_scalar('batch-size vs samples', batch_size,
                              args.consumed_train_samples)
        for key in loss_dict:
            writer.add_scalar(key , loss_dict[key], iteration)
            writer.add_scalar(key + ' vs samples', loss_dict[key],
                              args.consumed_train_samples)
        if args.log_loss_scale_to_tensorboard:
            writer.add_scalar('loss-scale', loss_scale, iteration)
            writer.add_scalar('loss-scale vs samples', loss_scale,
                              args.consumed_train_samples)
        if grad_norm is not None:
            writer.add_scalar('grad-norm', grad_norm, iteration)
            writer.add_scalar('grad-norm vs samples', grad_norm,
                              args.consumed_train_samples)
        if num_zeros_in_grad is not None:
            writer.add_scalar('num-zeros', num_zeros_in_grad, iteration)
            writer.add_scalar('num-zeros vs samples', num_zeros_in_grad,
                              args.consumed_train_samples)
        if params_norm is not None:
            writer.add_scalar('params-norm', params_norm, iteration)
            writer.add_scalar('params-norm vs samples', params_norm,
                              args.consumed_train_samples)
        if args.log_timers_to_tensorboard:
            timers.write(timers_to_log, writer, iteration,
                         normalizer=total_iterations)
        if args.log_memory_to_tensorboard:
            mem_stats = torch.cuda.memory_stats()
            writer.add_scalar(
                "mem-reserved-bytes",
                mem_stats["reserved_bytes.all.current"],
                iteration,
            )
            writer.add_scalar(
                "mem-allocated-bytes",
                mem_stats["allocated_bytes.all.current"],
                iteration,
            )
            writer.add_scalar(
                "mem-allocated-count",
                mem_stats["allocation.all.current"],
                iteration,
            )

    if iteration % args.log_interval == 0:
        elapsed_time = timers('interval-time').elapsed()
        elapsed_time_per_iteration = elapsed_time / total_iterations
        if writer:
            if args.log_timers_to_tensorboard:
                writer.add_scalar('iteration-time',
                                  elapsed_time_per_iteration, iteration)
        log_string = ' iteration {:8d}/{:8d} |'.format(
            iteration, args.train_iters)
        log_string += ' consumed samples: {:12d} |'.format(
            args.consumed_train_samples)
        log_string += ' elapsed time per iteration (ms): {:.1f} |'.format(
            elapsed_time_per_iteration * 1000.0)
        log_string += ' learning rate: {:.3E} |'.format(learning_rate)
        log_string += ' global batch size: {:5d} |'.format(batch_size)
        for key in total_loss_dict:
            if key not in [advanced_iters_key, skipped_iters_key,
                           nan_iters_key]:
                avg = total_loss_dict[key].item() / \
                      float(max(1, total_loss_dict[advanced_iters_key]))
                if avg > 0.0:
                    log_string += ' {}: {:.6E} |'.format(key, avg)
                total_loss_dict[key] = torch.cuda.FloatTensor([0.0])
        log_string += ' loss scale: {:.1f} |'.format(loss_scale)
        if grad_norm is not None:
            log_string += ' grad norm: {:.3f} |'.format(grad_norm)
        if num_zeros_in_grad is not None:
            log_string += ' num zeros: {:.1f} |'.format(num_zeros_in_grad)
        if params_norm is not None:
            log_string += ' params norm: {:.3f} |'.format(params_norm)
        log_string += ' number of skipped iterations: {:3d} |'.format(
            total_loss_dict[skipped_iters_key])
        log_string += ' number of nan iterations: {:3d} |'.format(
            total_loss_dict[nan_iters_key])
        total_loss_dict[advanced_iters_key] = 0
        total_loss_dict[skipped_iters_key] = 0
        total_loss_dict[nan_iters_key] = 0
        print_rank_last(log_string)
        if report_memory_flag and learning_rate > 0.:
            # Report memory after optimizer state has been initialized.
            report_memory('(after {} iterations)'.format(iteration))
            report_memory_flag = False
        timers.log(timers_to_log, normalizer=args.log_interval)

    return report_memory_flag


def save_checkpoint_and_time(iteration, model, optimizer, lr_scheduler):
    timers = get_timers()
    # Extra barrier is added to make sure
    # all ranks report the max time.
    torch.distributed.barrier()
    timers('save-checkpoint').start()
    save_checkpoint(iteration, model, optimizer, lr_scheduler)
    torch.distributed.barrier()
    timers('save-checkpoint').stop()
    timers.log(['save-checkpoint'])


def train(forward_step_func, model, optimizer, lr_scheduler,
          train_data_iterator, valid_data_iterator):
    """Train the model function."""
    args = get_args()
    timers = get_timers()

    # Write args to tensorboard
    write_args_to_tensorboard()

    # Turn on training mode which enables dropout.
    for model_module in model:
        model_module.train()

    # Tracking loss.
    total_loss_dict = {}

    # Iterations.
    iteration = args.iteration

    timers('interval-time').start()
    print_datetime('before the start of training step')
    report_memory_flag = True
    while iteration < args.train_iters:
        update_num_microbatches(args.consumed_train_samples)
        loss_dict, skipped_iter, grad_norm, num_zeros_in_grad = \
            train_step(forward_step_func,
                       train_data_iterator,
                       model,
                       optimizer,
                       lr_scheduler)
        iteration += 1
        args.consumed_train_samples += mpu.get_data_parallel_world_size() * \
                                       args.micro_batch_size * \
                                       get_num_microbatches()

        # Logging.
        loss_scale = optimizer.get_loss_scale().item()
        params_norm = None
        if args.log_params_norm:
            params_norm = calc_params_l2_norm(model)
        report_memory_flag = training_log(loss_dict, total_loss_dict,
                                          optimizer.param_groups[0]['lr'],
                                          iteration, loss_scale,
                                          report_memory_flag, skipped_iter,
                                          grad_norm, params_norm, num_zeros_in_grad)

        # Autoresume
        if args.adlr_autoresume and \
           (iteration % args.adlr_autoresume_interval == 0):
            check_adlr_autoresume_termination(iteration, model, optimizer,
                                              lr_scheduler)

        # Evaluation
        if args.eval_interval and iteration % args.eval_interval == 0 and \
           args.do_valid:
            prefix = 'iteration {}'.format(iteration)
            evaluate_and_print_results(prefix, forward_step_func,
                                       valid_data_iterator, model,
                                       iteration, False)

        # Checkpointing
        saved_checkpoint = False
        if args.save and args.save_interval and \
           iteration % args.save_interval == 0:
            save_checkpoint_and_time(iteration, model, optimizer,
                                     lr_scheduler)
            saved_checkpoint = True

        # Exiting based on duration
        if args.exit_duration_in_mins:
            train_time = (time.time() - _TRAIN_START_TIME) / 60.0
            done_cuda = torch.cuda.IntTensor(
                [train_time > args.exit_duration_in_mins])
            torch.distributed.all_reduce(
                done_cuda, op=torch.distributed.ReduceOp.MAX)
            done = done_cuda.item()
            if done:
                if not saved_checkpoint:
                    save_checkpoint_and_time(iteration, model, optimizer,
                                             lr_scheduler)
                print_datetime('exiting program after {} minutes'.format(train_time))
                sys.exit()

        # Exiting based on iterations
        if args.exit_interval and iteration % args.exit_interval == 0:
            if not saved_checkpoint:
                save_checkpoint_and_time(iteration, model, optimizer,
                                         lr_scheduler)
            torch.distributed.barrier()
            print_datetime('exiting program at iteration {}'.format(iteration))
            sys.exit()


    return iteration


def evaluate(forward_step_func, data_iterator, model, verbose=False):
    """Evaluation."""
    args = get_args()

    # Turn on evaluation mode which disables dropout.
    for model_module in model:
        model_module.eval()

    total_loss_dict = {}

    with torch.no_grad():
        iteration = 0
        while iteration < args.eval_iters:
            iteration += 1
            if verbose and iteration % args.log_interval == 0:
                print_rank_0('Evaluating iter {}/{}'.format(iteration,
                                                            args.eval_iters))

            forward_backward_func = get_forward_backward_func()
            loss_dicts = forward_backward_func(
                forward_step_func, data_iterator, model, optimizer=None,
                timers=None, forward_only=True)

            # Empty unused memory
            if args.empty_unused_memory_level >= 1:
                torch.cuda.empty_cache()

            if mpu.is_pipeline_last_stage(ignore_virtual=True):
                # Reduce across processes.
                for loss_dict in loss_dicts:
                    for key in loss_dict:
                        total_loss_dict[key] = total_loss_dict.get(
                            key, torch.cuda.FloatTensor([0.0])) + loss_dict[key]

            args.consumed_valid_samples += mpu.get_data_parallel_world_size() \
                                           * args.micro_batch_size \
                                           * get_num_microbatches()
    # Move model back to the train mode.
    for model_module in model:
        model_module.train()

    for key in total_loss_dict:
        total_loss_dict[key] /= args.eval_iters * get_num_microbatches()

    return total_loss_dict

def evaluate_and_print_results(prefix, forward_step_func,
                               data_iterator, model,
                               iteration, verbose=False):
    """Helper function to evaluate and dump results on screen."""
    args = get_args()
    writer = get_tensorboard_writer()

    total_loss_dict = evaluate(forward_step_func, data_iterator, model, verbose)
    string = ' validation loss at {} | '.format(prefix)
    for key in total_loss_dict:
        string += '{} value: {:.6E} | '.format(key, total_loss_dict[key].item())
        ppl = math.exp(min(20, total_loss_dict[key].item()))
        string += '{} PPL: {:.6E} | '.format(key, ppl)
        if writer:
            writer.add_scalar('{} validation'.format(key),
                              total_loss_dict[key].item(),
                              iteration)
            writer.add_scalar('{} validation vs samples'.format(key),
                              total_loss_dict[key].item(),
                              args.consumed_train_samples)
            if args.log_validation_ppl_to_tensorboard:
                writer.add_scalar('{} validation ppl'.format(key), ppl,
                                  iteration)
                writer.add_scalar('{} validation ppl vs samples'.format(key),
                                  ppl, args.consumed_train_samples)

    length = len(string) + 1
    print_rank_last('-' * length)
    print_rank_last(string)
    print_rank_last('-' * length)


def cyclic_iter(iter):
    while True:
        for x in iter:
            yield x

def build_train_valid_test_data_iterators(
        build_train_valid_test_datasets_provider):
    """XXX"""
    args = get_args()

    (train_dataloader, valid_dataloader, test_dataloader) = (None, None, None)

    print_rank_0('> building train, validation, and test datasets ...')

    # Backward compatibility, assume fixed batch size.
    if args.iteration > 0 and args.consumed_train_samples == 0:
        assert args.train_samples is None, \
            'only backward compatiblity support for iteration-based training'
        args.consumed_train_samples = args.iteration * args.global_batch_size
    if args.iteration > 0 and args.consumed_valid_samples == 0:
        if args.train_samples is None:
            args.consumed_valid_samples = (args.iteration // args.eval_interval) * \
                args.eval_iters * args.global_batch_size

    # Data loader only on rank 0 of each model parallel group.
    if mpu.get_tensor_model_parallel_rank() == 0:

        # Number of train/valid/test samples.
        if args.train_samples:
            train_samples = args.train_samples
        else:
            train_samples = args.train_iters * args.global_batch_size
        eval_iters = (args.train_iters // args.eval_interval + 1) * \
                     args.eval_iters
        test_iters = args.eval_iters
        train_val_test_num_samples = [train_samples,
                                      eval_iters * args.global_batch_size,
                                      test_iters * args.global_batch_size]
        print_rank_0(' > datasets target sizes (minimum size):')
        print_rank_0('    train:      {}'.format(train_val_test_num_samples[0]))
        print_rank_0('    validation: {}'.format(train_val_test_num_samples[1]))
        print_rank_0('    test:       {}'.format(train_val_test_num_samples[2]))

        # Build the datasets.
        train_ds, valid_ds, test_ds = build_train_valid_test_datasets_provider(
            train_val_test_num_samples)

        # Build dataloders.
        train_dataloader = build_pretraining_data_loader(
            train_ds, args.consumed_train_samples)
        valid_dataloader = build_pretraining_data_loader(
            valid_ds, args.consumed_valid_samples)
        test_dataloader = build_pretraining_data_loader(test_ds, 0)

        # Flags to know if we need to do training/validation/testing.
        do_train = train_dataloader is not None and args.train_iters > 0
        do_valid = valid_dataloader is not None and args.eval_iters > 0
        do_test = test_dataloader is not None and args.eval_iters > 0
        # Need to broadcast num_tokens and num_type_tokens.
        flags = torch.cuda.LongTensor(
            [int(do_train), int(do_valid), int(do_test)])
    else:
        flags = torch.cuda.LongTensor([0, 0, 0])

    # Broadcast num tokens.
    torch.distributed.broadcast(flags,
                                mpu.get_tensor_model_parallel_src_rank(),
                                group=mpu.get_tensor_model_parallel_group())
    args.do_train = flags[0].item()
    args.do_valid = flags[1].item()
    args.do_test = flags[2].item()


    # Build iterators.
    dl_type = args.dataloader_type
    assert dl_type in ['single', 'cyclic']

    if train_dataloader is not None:
        train_data_iterator = iter(train_dataloader) if dl_type == 'single' \
                              else iter(cyclic_iter(train_dataloader))
    else:
        train_data_iterator = None

    if valid_dataloader is not None:
        valid_data_iterator = iter(valid_dataloader) if dl_type == 'single' \
                              else iter(cyclic_iter(valid_dataloader))
    else:
        valid_data_iterator = None

    if test_dataloader is not None:
        test_data_iterator = iter(test_dataloader) if dl_type == 'single' \
                             else iter(cyclic_iter(test_dataloader))
    else:
        test_data_iterator = None

    return train_data_iterator, valid_data_iterator, test_data_iterator<|MERGE_RESOLUTION|>--- conflicted
+++ resolved
@@ -193,11 +193,7 @@
     print_rank_0('setting training iterations to {}'.format(args.train_iters))
 
 
-<<<<<<< HEAD
-def get_model(model_provider_func, model_type):
-=======
-def get_model(model_provider_func, wrap_with_ddp=True):
->>>>>>> 5ab64637
+def get_model(model_provider_func, model_type, wrap_with_ddp=True):
     """Build the model."""
     args = get_args()
     args.model_type = model_type
